/**
 ******************************************************************************
 * Xenia : Xbox 360 Emulator Research Project                                 *
 ******************************************************************************
 * Copyright 2013 Ben Vanik. All rights reserved.                             *
 * Released under the BSD license - see LICENSE in the root for more details. *
 ******************************************************************************
 */

#include <cstring>

#include "xenia/base/clock.h"
#include "xenia/base/logging.h"
#include "xenia/kernel/kernel_state.h"
#include "xenia/kernel/util/shim_utils.h"
#include "xenia/kernel/xam/xam_module.h"
#include "xenia/kernel/xam/xam_private.h"
#include "xenia/kernel/xboxkrnl/xboxkrnl_error.h"
#include "xenia/kernel/xboxkrnl/xboxkrnl_threading.h"
#include "xenia/kernel/xevent.h"
#include "xenia/kernel/xsocket.h"
#include "xenia/kernel/xthread.h"
#include "xenia/xbox.h"

#ifdef XE_PLATFORM_WIN32
// NOTE: must be included last as it expects windows.h to already be included.
#define _WINSOCK_DEPRECATED_NO_WARNINGS  // inet_addr
#include <winsock2.h>                    // NOLINT(build/include_order)
#elif XE_PLATFORM_LINUX
#include <arpa/inet.h>
#include <netinet/in.h>
#include <netinet/ip.h>
#include <sys/socket.h>
#endif

namespace xe {
namespace kernel {
namespace xam {

// https://github.com/G91/TitanOffLine/blob/1e692d9bb9dfac386d08045ccdadf4ae3227bb5e/xkelib/xam/xamNet.h
enum {
  XNCALLER_INVALID = 0x0,
  XNCALLER_TITLE = 0x1,
  XNCALLER_SYSAPP = 0x2,
  XNCALLER_XBDM = 0x3,
  XNCALLER_TEST = 0x4,
  NUM_XNCALLER_TYPES = 0x4,
};

// https://github.com/pmrowla/hl2sdk-csgo/blob/master/common/xbox/xboxstubs.h
typedef struct {
  // FYI: IN_ADDR should be in network-byte order.
  in_addr ina;                   // IP address (zero if not static/DHCP)
  in_addr inaOnline;             // Online IP address (zero if not online)
  xe::be<uint16_t> wPortOnline;  // Online port
  uint8_t abEnet[6];             // Ethernet MAC address
  uint8_t abOnline[20];          // Online identification
} XNADDR;

typedef struct {
  xe::be<int32_t> status;
  xe::be<uint32_t> cina;
  in_addr aina[8];
} XNDNS;

struct Xsockaddr_t {
  xe::be<uint16_t> sa_family;
  char sa_data[14];
};

struct X_WSADATA {
  xe::be<uint16_t> version;
  xe::be<uint16_t> version_high;
  char description[256 + 1];
  char system_status[128 + 1];
  xe::be<uint16_t> max_sockets;
  xe::be<uint16_t> max_udpdg;
  xe::be<uint32_t> vendor_info_ptr;
};

struct XWSABUF {
  xe::be<uint32_t> len;
  xe::be<uint32_t> buf_ptr;
};

struct XWSAOVERLAPPED {
  xe::be<uint32_t> internal;
  xe::be<uint32_t> internal_high;
  union {
    struct {
      xe::be<uint32_t> offset;
      xe::be<uint32_t> offset_high;
    };
    xe::be<uint32_t> pointer;
  };
  xe::be<uint32_t> event_handle;
};

void LoadSockaddr(const uint8_t* ptr, sockaddr* out_addr) {
  out_addr->sa_family = xe::load_and_swap<uint16_t>(ptr + 0);
  switch (out_addr->sa_family) {
    case AF_INET: {
      auto in_addr = reinterpret_cast<sockaddr_in*>(out_addr);
      in_addr->sin_port = xe::load_and_swap<uint16_t>(ptr + 2);
      // Maybe? Depends on type.
      in_addr->sin_addr.s_addr = *(uint32_t*)(ptr + 4);
      break;
    }
    default:
      assert_unhandled_case(out_addr->sa_family);
      break;
  }
}

void StoreSockaddr(const sockaddr& addr, uint8_t* ptr) {
  switch (addr.sa_family) {
    case AF_UNSPEC:
      std::memset(ptr, 0, sizeof(addr));
      break;
    case AF_INET: {
      auto& in_addr = reinterpret_cast<const sockaddr_in&>(addr);
      xe::store_and_swap<uint16_t>(ptr + 0, in_addr.sin_family);
      xe::store_and_swap<uint16_t>(ptr + 2, in_addr.sin_port);
      // Maybe? Depends on type.
      xe::store_and_swap<uint32_t>(ptr + 4, in_addr.sin_addr.s_addr);
      break;
    }
    default:
      assert_unhandled_case(addr.sa_family);
      break;
  }
}

// https://github.com/joolswills/mameox/blob/master/MAMEoX/Sources/xbox_Network.cpp#L136
struct XNetStartupParams {
  uint8_t cfgSizeOfStruct;
  uint8_t cfgFlags;
  uint8_t cfgSockMaxDgramSockets;
  uint8_t cfgSockMaxStreamSockets;
  uint8_t cfgSockDefaultRecvBufsizeInK;
  uint8_t cfgSockDefaultSendBufsizeInK;
  uint8_t cfgKeyRegMax;
  uint8_t cfgSecRegMax;
  uint8_t cfgQosDataLimitDiv4;
  uint8_t cfgQosProbeTimeoutInSeconds;
  uint8_t cfgQosProbeRetries;
  uint8_t cfgQosSrvMaxSimultaneousResponses;
  uint8_t cfgQosPairWaitTimeInSeconds;
};

XNetStartupParams xnet_startup_params = {0};

dword_result_t NetDll_XNetStartup(dword_t caller,
                                  pointer_t<XNetStartupParams> params) {
  if (params) {
    assert_true(params->cfgSizeOfStruct == sizeof(XNetStartupParams));
    std::memcpy(&xnet_startup_params, params, sizeof(XNetStartupParams));
  }

  auto xam = kernel_state()->GetKernelModule<XamModule>("xam.xex");

  /*
  if (!xam->xnet()) {
    auto xnet = new XNet(kernel_state());
    xnet->Initialize();

    xam->set_xnet(xnet);
  }
  */

  return 0;
}
DECLARE_XAM_EXPORT1(NetDll_XNetStartup, kNetworking, kImplemented);

dword_result_t NetDll_XNetCleanup(dword_t caller, lpvoid_t params) {
  auto xam = kernel_state()->GetKernelModule<XamModule>("xam.xex");
  // auto xnet = xam->xnet();
  // xam->set_xnet(nullptr);

  // TODO: Shut down and delete.
  // delete xnet;

  return 0;
}
DECLARE_XAM_EXPORT1(NetDll_XNetCleanup, kNetworking, kImplemented);

dword_result_t NetDll_XNetGetOpt(dword_t one, dword_t option_id,
                                 lpvoid_t buffer_ptr, lpdword_t buffer_size) {
  assert_true(one == 1);
  switch (option_id) {
    case 1:
      if (*buffer_size < sizeof(XNetStartupParams)) {
        *buffer_size = sizeof(XNetStartupParams);
        return 0x2738;  // WSAEMSGSIZE
      }
      std::memcpy(buffer_ptr, &xnet_startup_params, sizeof(XNetStartupParams));
      return 0;
    default:
      XELOGE("NetDll_XNetGetOpt: option {} unimplemented", option_id);
      return 0x2726;  // WSAEINVAL
  }
}
DECLARE_XAM_EXPORT1(NetDll_XNetGetOpt, kNetworking, kSketchy);

dword_result_t NetDll_XNetRandom(dword_t caller, lpvoid_t buffer_ptr,
                                 dword_t length) {
  // For now, constant values.
  // This makes replicating things easier.
  std::memset(buffer_ptr, 0xBB, length);

  return 0;
}
DECLARE_XAM_EXPORT1(NetDll_XNetRandom, kNetworking, kStub);

dword_result_t NetDll_WSAStartup(dword_t caller, word_t version,
                                 pointer_t<X_WSADATA> data_ptr) {
// TODO(benvanik): abstraction layer needed.
#ifdef XE_PLATFORM_WIN32
  WSADATA wsaData;
  ZeroMemory(&wsaData, sizeof(WSADATA));
  int ret = WSAStartup(version, &wsaData);

  auto data_out = kernel_state()->memory()->TranslateVirtual(data_ptr);

  if (data_ptr) {
    data_ptr->version = wsaData.wVersion;
    data_ptr->version_high = wsaData.wHighVersion;
    std::memcpy(&data_ptr->description, wsaData.szDescription, 0x100);
    std::memcpy(&data_ptr->system_status, wsaData.szSystemStatus, 0x80);
    data_ptr->max_sockets = wsaData.iMaxSockets;
    data_ptr->max_udpdg = wsaData.iMaxUdpDg;

    // Some games (PoG) want this value round-tripped - they'll compare if it
    // changes and bugcheck if it does.
    uint32_t vendor_ptr = xe::load_and_swap<uint32_t>(data_out + 0x190);
    xe::store_and_swap<uint32_t>(data_out + 0x190, vendor_ptr);
  }
#else
  int ret = 0;
  if (data_ptr) {
    // Guess these values!
    data_ptr->version = version.value();
    data_ptr->description[0] = '\0';
    data_ptr->system_status[0] = '\0';
    data_ptr->max_sockets = 100;
    data_ptr->max_udpdg = 1024;
  }
#endif

  // DEBUG
  /*
  auto xam = kernel_state()->GetKernelModule<XamModule>("xam.xex");
  if (!xam->xnet()) {
    auto xnet = new XNet(kernel_state());
    xnet->Initialize();

    xam->set_xnet(xnet);
  }
  */

  return ret;
}
DECLARE_XAM_EXPORT1(NetDll_WSAStartup, kNetworking, kImplemented);

dword_result_t NetDll_WSACleanup(dword_t caller) {
  // This does nothing. Xenia needs WSA running.
  return 0;
}
DECLARE_XAM_EXPORT1(NetDll_WSACleanup, kNetworking, kImplemented);

dword_result_t NetDll_WSAGetLastError() { return XThread::GetLastError(); }
DECLARE_XAM_EXPORT1(NetDll_WSAGetLastError, kNetworking, kImplemented);

dword_result_t NetDll_WSARecvFrom(dword_t caller, dword_t socket,
                                  pointer_t<XWSABUF> buffers_ptr,
                                  dword_t buffer_count,
                                  lpdword_t num_bytes_recv, lpdword_t flags_ptr,
                                  pointer_t<XSOCKADDR_IN> from_addr,
                                  pointer_t<XWSAOVERLAPPED> overlapped_ptr,
                                  lpvoid_t completion_routine_ptr) {
  if (overlapped_ptr) {
    // auto evt = kernel_state()->object_table()->LookupObject<XEvent>(
    //    overlapped_ptr->event_handle);

    // if (evt) {
    //  //evt->Set(0, false);
    //}
  }

  // we're not going to be receiving packets any time soon
  // return error so we don't wait on that - Cancerous
  return -1;
}
DECLARE_XAM_EXPORT1(NetDll_WSARecvFrom, kNetworking, kStub);

// If the socket is a VDP socket, buffer 0 is the game data length, and buffer 1
// is the unencrypted game data.
dword_result_t NetDll_WSASendTo(dword_t caller, dword_t socket_handle,
                                pointer_t<XWSABUF> buffers, dword_t num_buffers,
                                lpdword_t num_bytes_sent, dword_t flags,
                                pointer_t<XSOCKADDR_IN> to_ptr, dword_t to_len,
                                pointer_t<XWSAOVERLAPPED> overlapped,
                                lpvoid_t completion_routine) {
  assert(!overlapped);
  assert(!completion_routine);

  auto socket =
      kernel_state()->object_table()->LookupObject<XSocket>(socket_handle);
  if (!socket) {
    // WSAENOTSOCK
    XThread::SetLastError(0x2736);
    return -1;
  }

  // Our sockets implementation doesn't support multiple buffers, so we need
  // to combine the buffers the game has given us!
  std::vector<uint8_t> combined_buffer_mem;
  uint32_t combined_buffer_size = 0;
  uint32_t combined_buffer_offset = 0;
  for (uint32_t i = 0; i < num_buffers; i++) {
    combined_buffer_size += buffers[i].len;
    combined_buffer_mem.resize(combined_buffer_size);
    uint8_t* combined_buffer = combined_buffer_mem.data();

    std::memcpy(combined_buffer + combined_buffer_offset,
                kernel_memory()->TranslateVirtual(buffers[i].buf_ptr),
                buffers[i].len);
    combined_buffer_offset += buffers[i].len;
  }

  N_XSOCKADDR_IN native_to(to_ptr);
  socket->SendTo(combined_buffer_mem.data(), combined_buffer_size, flags,
                 &native_to, to_len);

  // TODO: Instantly complete overlapped

  return 0;
}
DECLARE_XAM_EXPORT1(NetDll_WSASendTo, kNetworking, kImplemented);

dword_result_t NetDll_WSAWaitForMultipleEvents(dword_t num_events,
                                               lpdword_t events,
                                               dword_t wait_all,
                                               dword_t timeout,
                                               dword_t alertable) {
  if (num_events > 64) {
    XThread::SetLastError(87);  // ERROR_INVALID_PARAMETER
    return ~0u;
  }

  uint64_t timeout_wait = (uint64_t)timeout;

  X_STATUS result = 0;
  do {
    result = xboxkrnl::xeNtWaitForMultipleObjectsEx(
        num_events, events, wait_all, 1, alertable,
        timeout != -1 ? &timeout_wait : nullptr);
  } while (result == X_STATUS_ALERTED);

  if (XFAILED(result)) {
    uint32_t error = xboxkrnl::xeRtlNtStatusToDosError(result);
    XThread::SetLastError(error);
    return ~0u;
  }
  return 0;
}
DECLARE_XAM_EXPORT2(NetDll_WSAWaitForMultipleEvents, kNetworking, kImplemented,
                    kBlocking);

dword_result_t NetDll_WSACreateEvent() {
  XEvent* ev = new XEvent(kernel_state());
  ev->Initialize(true, false);
  return ev->handle();
}
DECLARE_XAM_EXPORT1(NetDll_WSACreateEvent, kNetworking, kImplemented);

dword_result_t NetDll_WSACloseEvent(dword_t event_handle) {
  X_STATUS result = kernel_state()->object_table()->ReleaseHandle(event_handle);
  if (XFAILED(result)) {
    uint32_t error = xboxkrnl::xeRtlNtStatusToDosError(result);
    XThread::SetLastError(error);
    return 0;
  }
  return 1;
}
DECLARE_XAM_EXPORT1(NetDll_WSACloseEvent, kNetworking, kImplemented);

dword_result_t NetDll_WSAResetEvent(dword_t event_handle) {
  X_STATUS result = xboxkrnl::xeNtClearEvent(event_handle);
  if (XFAILED(result)) {
    uint32_t error = xboxkrnl::xeRtlNtStatusToDosError(result);
    XThread::SetLastError(error);
    return 0;
  }
  return 1;
}
DECLARE_XAM_EXPORT1(NetDll_WSAResetEvent, kNetworking, kImplemented);

dword_result_t NetDll_WSASetEvent(dword_t event_handle) {
  X_STATUS result = xboxkrnl::xeNtSetEvent(event_handle, nullptr);
  if (XFAILED(result)) {
    uint32_t error = xboxkrnl::xeRtlNtStatusToDosError(result);
    XThread::SetLastError(error);
    return 0;
  }
  return 1;
}
DECLARE_XAM_EXPORT1(NetDll_WSASetEvent, kNetworking, kImplemented);

struct XnAddrStatus {
  // Address acquisition is not yet complete
  static const uint32_t XNET_GET_XNADDR_PENDING = 0x00000000;
  // XNet is uninitialized or no debugger found
  static const uint32_t XNET_GET_XNADDR_NONE = 0x00000001;
  // Host has ethernet address (no IP address)
  static const uint32_t XNET_GET_XNADDR_ETHERNET = 0x00000002;
  // Host has statically assigned IP address
  static const uint32_t XNET_GET_XNADDR_STATIC = 0x00000004;
  // Host has DHCP assigned IP address
  static const uint32_t XNET_GET_XNADDR_DHCP = 0x00000008;
  // Host has PPPoE assigned IP address
  static const uint32_t XNET_GET_XNADDR_PPPOE = 0x00000010;
  // Host has one or more gateways configured
  static const uint32_t XNET_GET_XNADDR_GATEWAY = 0x00000020;
  // Host has one or more DNS servers configured
  static const uint32_t XNET_GET_XNADDR_DNS = 0x00000040;
  // Host is currently connected to online service
  static const uint32_t XNET_GET_XNADDR_ONLINE = 0x00000080;
  // Network configuration requires troubleshooting
  static const uint32_t XNET_GET_XNADDR_TROUBLESHOOT = 0x00008000;
};

dword_result_t NetDll_XNetGetTitleXnAddr(dword_t caller,
                                         pointer_t<XNADDR> addr_ptr) {
  // Just return a loopback address atm.
  addr_ptr->ina.s_addr = htonl(INADDR_LOOPBACK);
  addr_ptr->inaOnline.s_addr = 0;
  addr_ptr->wPortOnline = 0;

  // TODO(gibbed): A proper mac address.
  // RakNet's 360 version appears to depend on abEnet to create "random" 64-bit
  // numbers. A zero value will cause RakPeer::Startup to fail. This causes
  // Peggle 2 to crash on startup.
  // The 360-specific code is scrubbed from the RakNet repo, but there's still
  // traces of what it's doing which match the game code.
  // https://github.com/facebookarchive/RakNet/blob/master/Source/RakPeer.cpp#L382
  // https://github.com/facebookarchive/RakNet/blob/master/Source/RakPeer.cpp#L4527
  // https://github.com/facebookarchive/RakNet/blob/master/Source/RakPeer.cpp#L4467
  // "Mac address is a poor solution because you can't have multiple connections
  // from the same system"
  std::memset(addr_ptr->abEnet, 0xCC, 6);

  std::memset(addr_ptr->abOnline, 0, 20);

  return XnAddrStatus::XNET_GET_XNADDR_STATIC;
}
DECLARE_XAM_EXPORT1(NetDll_XNetGetTitleXnAddr, kNetworking, kStub);

dword_result_t NetDll_XNetGetDebugXnAddr(dword_t caller,
                                         pointer_t<XNADDR> addr_ptr) {
  addr_ptr.Zero();

  // XNET_GET_XNADDR_NONE causes caller to gracefully return.
  return XnAddrStatus::XNET_GET_XNADDR_NONE;
}
DECLARE_XAM_EXPORT1(NetDll_XNetGetDebugXnAddr, kNetworking, kStub);

dword_result_t NetDll_XNetXnAddrToMachineId(dword_t caller,
                                            pointer_t<XNADDR> addr_ptr,
                                            lpdword_t id_ptr) {
  // Tell the caller we're not signed in to live (non-zero ret)
  return 1;
}
DECLARE_XAM_EXPORT1(NetDll_XNetXnAddrToMachineId, kNetworking, kStub);

void NetDll_XNetInAddrToString(dword_t caller, dword_t in_addr,
                               lpstring_t string_out, dword_t string_size) {
  strncpy(string_out, "666.666.666.666", string_size);
}
DECLARE_XAM_EXPORT1(NetDll_XNetInAddrToString, kNetworking, kStub);

// This converts a XNet address to an IN_ADDR. The IN_ADDR is used for
// subsequent socket calls (like a handle to a XNet address)
dword_result_t NetDll_XNetXnAddrToInAddr(dword_t caller,
                                         pointer_t<XNADDR> xn_addr,
                                         lpvoid_t xid, lpvoid_t in_addr) {
  return 1;
}
DECLARE_XAM_EXPORT1(NetDll_XNetXnAddrToInAddr, kNetworking, kStub);

// Does the reverse of the above.
// FIXME: Arguments may not be correct.
dword_result_t NetDll_XNetInAddrToXnAddr(dword_t caller, lpvoid_t in_addr,
                                         pointer_t<XNADDR> xn_addr,
                                         lpvoid_t xid) {
  return 1;
}
DECLARE_XAM_EXPORT1(NetDll_XNetInAddrToXnAddr, kNetworking, kStub);

// https://www.google.com/patents/WO2008112448A1?cl=en
// Reserves a port for use by system link
dword_result_t NetDll_XNetSetSystemLinkPort(dword_t caller, dword_t port) {
  return 1;
}
DECLARE_XAM_EXPORT1(NetDll_XNetSetSystemLinkPort, kNetworking, kStub);

// https://github.com/ILOVEPIE/Cxbx-Reloaded/blob/master/src/CxbxKrnl/EmuXOnline.h#L39
struct XEthernetStatus {
  static const uint32_t XNET_ETHERNET_LINK_ACTIVE = 0x01;
  static const uint32_t XNET_ETHERNET_LINK_100MBPS = 0x02;
  static const uint32_t XNET_ETHERNET_LINK_10MBPS = 0x04;
  static const uint32_t XNET_ETHERNET_LINK_FULL_DUPLEX = 0x08;
  static const uint32_t XNET_ETHERNET_LINK_HALF_DUPLEX = 0x10;
};

dword_result_t NetDll_XNetGetEthernetLinkStatus(dword_t caller) { return 0; }
DECLARE_XAM_EXPORT1(NetDll_XNetGetEthernetLinkStatus, kNetworking, kStub);

dword_result_t NetDll_XNetDnsLookup(dword_t caller, lpstring_t host,
                                    dword_t event_handle, lpdword_t pdns) {
  // TODO(gibbed): actually implement this
  if (pdns) {
    auto dns_guest = kernel_memory()->SystemHeapAlloc(sizeof(XNDNS));
    auto dns = kernel_memory()->TranslateVirtual<XNDNS*>(dns_guest);
    dns->status = 1;  // non-zero = error
    *pdns = dns_guest;
  }
  if (event_handle) {
    auto ev =
        kernel_state()->object_table()->LookupObject<XEvent>(event_handle);
    assert_not_null(ev);
    ev->Set(0, false);
  }
  return 0;
}
DECLARE_XAM_EXPORT1(NetDll_XNetDnsLookup, kNetworking, kStub);

dword_result_t NetDll_XNetDnsRelease(dword_t caller, pointer_t<XNDNS> dns) {
  if (!dns) {
    return X_STATUS_INVALID_PARAMETER;
  }
  kernel_memory()->SystemHeapFree(dns.guest_address());
  return 0;
}
DECLARE_XAM_EXPORT1(NetDll_XNetDnsRelease, kNetworking, kStub);

dword_result_t NetDll_XNetQosServiceLookup(dword_t caller, dword_t zero,
                                           dword_t event_handle,
<<<<<<< HEAD
                                           lpdword_t pqos) {
  // TODO: actually implement this
  if (pqos) {
    // TODO: XNQOS struct? seems to be 0x20 bytes
    auto out_guest = kernel_memory()->SystemHeapAlloc(0x20);
    auto out = kernel_memory()->TranslateVirtual<uint8_t*>(out_guest);
    memset(out, 0, 0x20);
    *pqos = out_guest;
  }

  if (event_handle) {
    auto ev =
        kernel_state()->object_table()->LookupObject<XEvent>(event_handle);
    assert_not_null(ev);
    ev->Set(0, false);
  }
  return 0;
}
DECLARE_XAM_EXPORT1(NetDll_XNetQosServiceLookup, kNetworking, kStub);

dword_result_t NetDll_XNetQosRelease(dword_t caller, pointer_t<uint8_t> qos) {
  if (!qos) {
    return X_STATUS_INVALID_PARAMETER;
  }
  kernel_memory()->SystemHeapFree(qos.guest_address());
  return 0;
}
DECLARE_XAM_EXPORT1(NetDll_XNetQosRelease, kNetworking, kStub);
=======
                                           lpdword_t out_ptr) {
  // Non-zero is error.
  return 1;
}
DECLARE_XAM_EXPORT1(NetDll_XNetQosServiceLookup, kNetworking, kStub);
>>>>>>> d1f7ee35

dword_result_t NetDll_XNetQosListen(dword_t caller, lpvoid_t id, lpvoid_t data,
                                    dword_t data_size, dword_t r7,
                                    dword_t flags) {
  return X_ERROR_FUNCTION_FAILED;
}
DECLARE_XAM_EXPORT1(NetDll_XNetQosListen, kNetworking, kStub);

dword_result_t NetDll_inet_addr(lpstring_t addr_ptr) {
  uint32_t addr = inet_addr(addr_ptr);
  return xe::byte_swap(addr);
}
DECLARE_XAM_EXPORT1(NetDll_inet_addr, kNetworking, kImplemented);

dword_result_t NetDll_socket(dword_t caller, dword_t af, dword_t type,
                             dword_t protocol) {
  XSocket* socket = new XSocket(kernel_state());
  X_STATUS result = socket->Initialize(XSocket::AddressFamily((uint32_t)af),
                                       XSocket::Type((uint32_t)type),
                                       XSocket::Protocol((uint32_t)protocol));

  if (XFAILED(result)) {
    socket->Release();

    uint32_t error = xboxkrnl::xeRtlNtStatusToDosError(result);
    XThread::SetLastError(error);
    return -1;
  }

  return socket->handle();
}
DECLARE_XAM_EXPORT1(NetDll_socket, kNetworking, kImplemented);

dword_result_t NetDll_closesocket(dword_t caller, dword_t socket_handle) {
  auto socket =
      kernel_state()->object_table()->LookupObject<XSocket>(socket_handle);
  if (!socket) {
    // WSAENOTSOCK
    XThread::SetLastError(0x2736);
    return -1;
  }

  // TODO: Absolutely delete this object. It is no longer valid after calling
  // closesocket.
  socket->Close();
  socket->ReleaseHandle();
  return 0;
}
DECLARE_XAM_EXPORT1(NetDll_closesocket, kNetworking, kImplemented);

int_result_t NetDll_shutdown(dword_t caller, dword_t socket_handle, int_t how) {
  auto socket =
      kernel_state()->object_table()->LookupObject<XSocket>(socket_handle);
  if (!socket) {
    // WSAENOTSOCK
    XThread::SetLastError(0x2736);
    return -1;
  }

  auto ret = socket->Shutdown(how);
  if (ret == -1) {
#ifdef XE_PLATFORM_WIN32
    uint32_t error_code = WSAGetLastError();
    XThread::SetLastError(error_code);
#else
    XThread::SetLastError(0x0);
#endif
  }
  return ret;
}
DECLARE_XAM_EXPORT1(NetDll_shutdown, kNetworking, kImplemented);

dword_result_t NetDll_setsockopt(dword_t caller, dword_t socket_handle,
                                 dword_t level, dword_t optname,
                                 lpvoid_t optval_ptr, dword_t optlen) {
  auto socket =
      kernel_state()->object_table()->LookupObject<XSocket>(socket_handle);
  if (!socket) {
    // WSAENOTSOCK
    XThread::SetLastError(0x2736);
    return -1;
  }

  X_STATUS status = socket->SetOption(level, optname, optval_ptr, optlen);
  return XSUCCEEDED(status) ? 0 : -1;
}
DECLARE_XAM_EXPORT1(NetDll_setsockopt, kNetworking, kImplemented);

dword_result_t NetDll_ioctlsocket(dword_t caller, dword_t socket_handle,
                                  dword_t cmd, lpvoid_t arg_ptr) {
  auto socket =
      kernel_state()->object_table()->LookupObject<XSocket>(socket_handle);
  if (!socket) {
    // WSAENOTSOCK
    XThread::SetLastError(0x2736);
    return -1;
  }

  X_STATUS status = socket->IOControl(cmd, arg_ptr);
  if (XFAILED(status)) {
    XThread::SetLastError(xboxkrnl::xeRtlNtStatusToDosError(status));
    return -1;
  }

  // TODO
  return 0;
}
DECLARE_XAM_EXPORT1(NetDll_ioctlsocket, kNetworking, kImplemented);

dword_result_t NetDll_bind(dword_t caller, dword_t socket_handle,
                           pointer_t<XSOCKADDR_IN> name, dword_t namelen) {
  auto socket =
      kernel_state()->object_table()->LookupObject<XSocket>(socket_handle);
  if (!socket) {
    // WSAENOTSOCK
    XThread::SetLastError(0x2736);
    return -1;
  }

  N_XSOCKADDR_IN native_name(name);
  X_STATUS status = socket->Bind(&native_name, namelen);
  if (XFAILED(status)) {
    XThread::SetLastError(xboxkrnl::xeRtlNtStatusToDosError(status));
    return -1;
  }

  return 0;
}
DECLARE_XAM_EXPORT1(NetDll_bind, kNetworking, kImplemented);

dword_result_t NetDll_connect(dword_t caller, dword_t socket_handle,
                              pointer_t<XSOCKADDR> name, dword_t namelen) {
  auto socket =
      kernel_state()->object_table()->LookupObject<XSocket>(socket_handle);
  if (!socket) {
    // WSAENOTSOCK
    XThread::SetLastError(0x2736);
    return -1;
  }

  N_XSOCKADDR native_name(name);
  X_STATUS status = socket->Connect(&native_name, namelen);
  if (XFAILED(status)) {
    XThread::SetLastError(xboxkrnl::xeRtlNtStatusToDosError(status));
    return -1;
  }

  return 0;
}
DECLARE_XAM_EXPORT1(NetDll_connect, kNetworking, kImplemented);

dword_result_t NetDll_listen(dword_t caller, dword_t socket_handle,
                             int_t backlog) {
  auto socket =
      kernel_state()->object_table()->LookupObject<XSocket>(socket_handle);
  if (!socket) {
    // WSAENOTSOCK
    XThread::SetLastError(0x2736);
    return -1;
  }

  X_STATUS status = socket->Listen(backlog);
  if (XFAILED(status)) {
    XThread::SetLastError(xboxkrnl::xeRtlNtStatusToDosError(status));
    return -1;
  }

  return 0;
}
DECLARE_XAM_EXPORT1(NetDll_listen, kNetworking, kImplemented);

dword_result_t NetDll_accept(dword_t caller, dword_t socket_handle,
                             pointer_t<XSOCKADDR> addr_ptr,
                             lpdword_t addrlen_ptr) {
  if (!addr_ptr) {
    // WSAEFAULT
    XThread::SetLastError(0x271E);
    return -1;
  }

  auto socket =
      kernel_state()->object_table()->LookupObject<XSocket>(socket_handle);
  if (!socket) {
    // WSAENOTSOCK
    XThread::SetLastError(0x2736);
    return -1;
  }

  N_XSOCKADDR native_addr(addr_ptr);
  int native_len = *addrlen_ptr;
  auto new_socket = socket->Accept(&native_addr, &native_len);
  if (new_socket) {
    addr_ptr->address_family = native_addr.address_family;
    std::memcpy(addr_ptr->sa_data, native_addr.sa_data, *addrlen_ptr - 2);
    *addrlen_ptr = native_len;

    return new_socket->handle();
  } else {
    return -1;
  }
}
DECLARE_XAM_EXPORT1(NetDll_accept, kNetworking, kImplemented);

struct x_fd_set {
  xe::be<uint32_t> fd_count;
  xe::be<uint32_t> fd_array[64];
};

struct host_set {
  uint32_t count;
  object_ref<XSocket> sockets[64];

  void Load(const x_fd_set* guest_set) {
    assert_true(guest_set->fd_count < 64);
    this->count = guest_set->fd_count;
    for (uint32_t i = 0; i < this->count; ++i) {
      auto socket_handle = static_cast<X_HANDLE>(guest_set->fd_array[i]);
      if (socket_handle == -1) {
        this->count = i;
        break;
      }
      // Convert from Xenia -> native
      auto socket =
          kernel_state()->object_table()->LookupObject<XSocket>(socket_handle);
      assert_not_null(socket);
      this->sockets[i] = socket;
    }
  }

  void Store(x_fd_set* guest_set) {
    guest_set->fd_count = 0;
    for (uint32_t i = 0; i < this->count; ++i) {
      auto socket = this->sockets[i];
      guest_set->fd_array[guest_set->fd_count++] = socket->handle();
    }
  }

  void Store(fd_set* native_set) {
    FD_ZERO(native_set);
    for (uint32_t i = 0; i < this->count; ++i) {
      FD_SET(this->sockets[i]->native_handle(), native_set);
    }
  }

  void UpdateFrom(fd_set* native_set) {
    uint32_t new_count = 0;
    for (uint32_t i = 0; i < this->count; ++i) {
      auto socket = this->sockets[i];
      if (FD_ISSET(socket->native_handle(), native_set)) {
        this->sockets[new_count++] = socket;
      }
    }
    this->count = new_count;
  }
};

int_result_t NetDll_select(int_t caller, int_t nfds,
                           pointer_t<x_fd_set> readfds,
                           pointer_t<x_fd_set> writefds,
                           pointer_t<x_fd_set> exceptfds,
                           lpvoid_t timeout_ptr) {
  host_set host_readfds = {0};
  fd_set native_readfds = {0};
  if (readfds) {
    host_readfds.Load(readfds);
    host_readfds.Store(&native_readfds);
  }
  host_set host_writefds = {0};
  fd_set native_writefds = {0};
  if (writefds) {
    host_writefds.Load(writefds);
    host_writefds.Store(&native_writefds);
  }
  host_set host_exceptfds = {0};
  fd_set native_exceptfds = {0};
  if (exceptfds) {
    host_exceptfds.Load(exceptfds);
    host_exceptfds.Store(&native_exceptfds);
  }
  timeval* timeout_in = nullptr;
  timeval timeout;
  if (timeout_ptr) {
    timeout = {static_cast<int32_t>(timeout_ptr.as_array<int32_t>()[0]),
               static_cast<int32_t>(timeout_ptr.as_array<int32_t>()[1])};
    Clock::ScaleGuestDurationTimeval(
        reinterpret_cast<int32_t*>(&timeout.tv_sec),
        reinterpret_cast<int32_t*>(&timeout.tv_usec));
    timeout_in = &timeout;
  }
  int ret = select(nfds, readfds ? &native_readfds : nullptr,
                   writefds ? &native_writefds : nullptr,
                   exceptfds ? &native_exceptfds : nullptr, timeout_in);
  if (readfds) {
    host_readfds.UpdateFrom(&native_readfds);
    host_readfds.Store(readfds);
  }
  if (writefds) {
    host_writefds.UpdateFrom(&native_writefds);
    host_writefds.Store(writefds);
  }
  if (exceptfds) {
    host_exceptfds.UpdateFrom(&native_exceptfds);
    host_exceptfds.Store(exceptfds);
  }

  // TODO(gibbed): modify ret to be what's actually copied to the guest fd_sets?
  return ret;
}
DECLARE_XAM_EXPORT1(NetDll_select, kNetworking, kImplemented);

dword_result_t NetDll_recv(dword_t caller, dword_t socket_handle,
                           lpvoid_t buf_ptr, dword_t buf_len, dword_t flags) {
  auto socket =
      kernel_state()->object_table()->LookupObject<XSocket>(socket_handle);
  if (!socket) {
    // WSAENOTSOCK
    XThread::SetLastError(0x2736);
    return -1;
  }

  return socket->Recv(buf_ptr, buf_len, flags);
}
DECLARE_XAM_EXPORT1(NetDll_recv, kNetworking, kImplemented);

dword_result_t NetDll_recvfrom(dword_t caller, dword_t socket_handle,
                               lpvoid_t buf_ptr, dword_t buf_len, dword_t flags,
                               pointer_t<XSOCKADDR_IN> from_ptr,
                               lpdword_t fromlen_ptr) {
  auto socket =
      kernel_state()->object_table()->LookupObject<XSocket>(socket_handle);
  if (!socket) {
    // WSAENOTSOCK
    XThread::SetLastError(0x2736);
    return -1;
  }

  N_XSOCKADDR_IN native_from;
  if (from_ptr) {
    native_from = *from_ptr;
  }
  uint32_t native_fromlen = fromlen_ptr ? fromlen_ptr.value() : 0;
  int ret = socket->RecvFrom(buf_ptr, buf_len, flags, &native_from,
                             fromlen_ptr ? &native_fromlen : 0);

  if (from_ptr) {
    from_ptr->sin_family = native_from.sin_family;
    from_ptr->sin_port = native_from.sin_port;
    from_ptr->sin_addr = native_from.sin_addr;
    memset(from_ptr->sin_zero, 0, 8);
  }
  if (fromlen_ptr) {
    *fromlen_ptr = native_fromlen;
  }

  if (ret == -1) {
// TODO: Better way of getting the error code
#ifdef XE_PLATFORM_WIN32
    uint32_t error_code = WSAGetLastError();
    XThread::SetLastError(error_code);
#else
    XThread::SetLastError(0x0);
#endif
  }

  return ret;
}
DECLARE_XAM_EXPORT1(NetDll_recvfrom, kNetworking, kImplemented);

dword_result_t NetDll_send(dword_t caller, dword_t socket_handle,
                           lpvoid_t buf_ptr, dword_t buf_len, dword_t flags) {
  auto socket =
      kernel_state()->object_table()->LookupObject<XSocket>(socket_handle);
  if (!socket) {
    // WSAENOTSOCK
    XThread::SetLastError(0x2736);
    return -1;
  }

  return socket->Send(buf_ptr, buf_len, flags);
}
DECLARE_XAM_EXPORT1(NetDll_send, kNetworking, kImplemented);

dword_result_t NetDll_sendto(dword_t caller, dword_t socket_handle,
                             lpvoid_t buf_ptr, dword_t buf_len, dword_t flags,
                             pointer_t<XSOCKADDR_IN> to_ptr, dword_t to_len) {
  auto socket =
      kernel_state()->object_table()->LookupObject<XSocket>(socket_handle);
  if (!socket) {
    // WSAENOTSOCK
    XThread::SetLastError(0x2736);
    return -1;
  }

  N_XSOCKADDR_IN native_to(to_ptr);
  return socket->SendTo(buf_ptr, buf_len, flags, &native_to, to_len);
}
DECLARE_XAM_EXPORT1(NetDll_sendto, kNetworking, kImplemented);

dword_result_t NetDll___WSAFDIsSet(dword_t socket_handle,
                                   pointer_t<x_fd_set> fd_set) {
  for (uint32_t i = 0; i < fd_set->fd_count.value; i++) {
    if (fd_set->fd_array[i] == socket_handle) {
      return 1;
    }
  }
  return 0;
}
DECLARE_XAM_EXPORT1(NetDll___WSAFDIsSet, kNetworking, kImplemented);

void RegisterNetExports(xe::cpu::ExportResolver* export_resolver,
<<<<<<< HEAD
                        KernelState* kernel_state) {
}
=======
                        KernelState* kernel_state) {}
>>>>>>> d1f7ee35

}  // namespace xam
}  // namespace kernel
}  // namespace xe<|MERGE_RESOLUTION|>--- conflicted
+++ resolved
@@ -546,7 +546,6 @@
 
 dword_result_t NetDll_XNetQosServiceLookup(dword_t caller, dword_t zero,
                                            dword_t event_handle,
-<<<<<<< HEAD
                                            lpdword_t pqos) {
   // TODO: actually implement this
   if (pqos) {
@@ -575,13 +574,6 @@
   return 0;
 }
 DECLARE_XAM_EXPORT1(NetDll_XNetQosRelease, kNetworking, kStub);
-=======
-                                           lpdword_t out_ptr) {
-  // Non-zero is error.
-  return 1;
-}
-DECLARE_XAM_EXPORT1(NetDll_XNetQosServiceLookup, kNetworking, kStub);
->>>>>>> d1f7ee35
 
 dword_result_t NetDll_XNetQosListen(dword_t caller, lpvoid_t id, lpvoid_t data,
                                     dword_t data_size, dword_t r7,
@@ -992,12 +984,7 @@
 DECLARE_XAM_EXPORT1(NetDll___WSAFDIsSet, kNetworking, kImplemented);
 
 void RegisterNetExports(xe::cpu::ExportResolver* export_resolver,
-<<<<<<< HEAD
-                        KernelState* kernel_state) {
-}
-=======
                         KernelState* kernel_state) {}
->>>>>>> d1f7ee35
 
 }  // namespace xam
 }  // namespace kernel
