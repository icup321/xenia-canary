--- conflicted
+++ resolved
@@ -97,23 +97,13 @@
   }
 
   uint32_t page_size;
-<<<<<<< HEAD
-
-  if (*base_addr_ptr != 0) {
-    // TODO(gibbed): ignore specified page size when base address is specified.
-=======
   if (*base_addr_ptr != 0) {
     // ignore specified page size when base address is specified.
->>>>>>> ce1d632f
     auto heap = kernel_memory()->LookupHeap(*base_addr_ptr);
     page_size = heap->page_size();
   } else {
     // Adjust size.
-<<<<<<< HEAD
-    page_size = 4096;
-=======
     page_size = 4 * 1024;
->>>>>>> ce1d632f
     if (alloc_type & X_MEM_LARGE_PAGES) {
       page_size = 64 * 1024;
     }
