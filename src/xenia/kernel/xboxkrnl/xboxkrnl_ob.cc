--- conflicted
+++ resolved
@@ -78,11 +78,7 @@
 dword_result_t ObReferenceObjectByHandle(dword_t handle,
                                          dword_t object_type_ptr,
                                          lpdword_t out_object_ptr) {
-<<<<<<< HEAD
-  const std::pair<XObject::Type, uint32_t> obj_type_match[] = {
-=======
   const static std::unordered_map<XObject::Type, uint32_t> obj_type_match = {
->>>>>>> ce1d632f
       {XObject::kTypeEvent, 0xD00EBEEF},
       {XObject::kTypeSemaphore, 0xD017BEEF},
       {XObject::kTypeThread, 0xD01BBEEF}};
@@ -94,24 +90,11 @@
   }
 
   uint32_t native_ptr = object->guest_object();
-<<<<<<< HEAD
-
-  auto obj_type = std::find_if(
-      std::begin(obj_type_match), std::end(obj_type_match),
-      [object](const auto& entry) { return entry.first == object->type(); });
-
-  if (obj_type != std::end(obj_type_match)) {
-    if (object_type_ptr) {
-      if (object_type_ptr != obj_type->second) {
-        return X_STATUS_OBJECT_TYPE_MISMATCH;
-      }
-=======
   auto obj_type = obj_type_match.find(object->type());
 
   if (obj_type != obj_type_match.end()) {
     if (object_type_ptr && object_type_ptr != obj_type->second) {
       return X_STATUS_OBJECT_TYPE_MISMATCH;
->>>>>>> ce1d632f
     }
   } else {
     assert_unhandled_case(object->type());
