/**
 ******************************************************************************
 * Xenia : Xbox 360 Emulator Research Project                                 *
 ******************************************************************************
 * Copyright 2013 Ben Vanik. All rights reserved.                             *
 * Released under the BSD license - see LICENSE in the root for more details. *
 ******************************************************************************
 */

#include <algorithm>
#include <vector>

#include "xenia/base/atomic.h"
#include "xenia/base/clock.h"
#include "xenia/base/logging.h"
#include "xenia/base/mutex.h"
#include "xenia/cpu/processor.h"
#include "xenia/kernel/kernel_state.h"
#include "xenia/kernel/user_module.h"
#include "xenia/kernel/util/shim_utils.h"
#include "xenia/kernel/xboxkrnl/xboxkrnl_private.h"
#include "xenia/kernel/xboxkrnl/xboxkrnl_threading.h"
#include "xenia/kernel/xevent.h"
#include "xenia/kernel/xmutant.h"
#include "xenia/kernel/xsemaphore.h"
#include "xenia/kernel/xthread.h"
#include "xenia/kernel/xtimer.h"
#include "xenia/xbox.h"

namespace xe {
namespace kernel {
namespace xboxkrnl {

// r13 + 0x100: pointer to thread local state
// Thread local state:
//   0x058: kernel time
//   0x14C: thread id
//   0x150: if >0 then error states don't get set
//   0x160: last error

// GetCurrentThreadId:
// lwz       r11, 0x100(r13)
// lwz       r3, 0x14C(r11)

// RtlGetLastError:
// lwz r11, 0x150(r13)
// if (r11 == 0) {
//   lwz r11, 0x100(r13)
//   stw r3, 0x160(r11)
// }

// RtlSetLastError:
// lwz r11, 0x150(r13)
// if (r11 == 0) {
//   lwz r11, 0x100(r13)
//   stw r3, 0x160(r11)
// }

// RtlSetLastNTError:
// r3 = RtlNtStatusToDosError(r3)
// lwz r11, 0x150(r13)
// if (r11 == 0) {
//   lwz r11, 0x100(r13)
//   stw r3, 0x160(r11)
// }

template <typename T>
object_ref<T> LookupNamedObject(KernelState* kernel_state,
                                uint32_t obj_attributes_ptr) {
  // If the name exists and its type matches, we can return that (ref+1)
  // with a success of NAME_EXISTS.
  // If the name exists and its type doesn't match, we do NAME_COLLISION.
  // Otherwise, we add like normal.
  if (!obj_attributes_ptr) {
    return nullptr;
  }
  auto name = util::TranslateAnsiStringAddress(
      kernel_state->memory(),
      xe::load_and_swap<uint32_t>(
          kernel_state->memory()->TranslateVirtual(obj_attributes_ptr + 4)));
  if (!name.empty()) {
    X_HANDLE handle = X_INVALID_HANDLE_VALUE;
    X_RESULT result =
        kernel_state->object_table()->GetObjectByName(name, &handle);
    if (XSUCCEEDED(result)) {
      // Found something! It's been retained, so return.
      auto obj = kernel_state->object_table()->LookupObject<T>(handle);
      if (obj) {
        // The caller will do as it likes.
        obj->ReleaseHandle();
        return obj;
      }
    }
  }
  return nullptr;
}

dword_result_t ExCreateThread(lpdword_t handle_ptr, dword_t stack_size,
                              lpdword_t thread_id_ptr,
                              dword_t xapi_thread_startup,
                              lpvoid_t start_address, lpvoid_t start_context,
                              dword_t creation_flags) {
  // http://jafile.com/uploads/scoop/main.cpp.txt
  // DWORD
  // LPHANDLE Handle,
  // DWORD    StackSize,
  // LPDWORD  ThreadId,
  // LPVOID   XapiThreadStartup, ?? often 0
  // LPVOID   StartAddress,
  // LPVOID   StartContext,
  // DWORD    CreationFlags // 0x80?

  // Inherit default stack size
  uint32_t actual_stack_size = stack_size;

  if (actual_stack_size == 0) {
    actual_stack_size = kernel_state()->GetExecutableModule()->stack_size();
  }

  // Stack must be aligned to 16kb pages
  actual_stack_size =
      std::max((uint32_t)0x4000, ((actual_stack_size + 0xFFF) & 0xFFFFF000));

  auto thread = object_ref<XThread>(
      new XThread(kernel_state(), actual_stack_size,
                  xapi_thread_startup ? XThread::StartupType::XapiThreadStartup
                                      : XThread::StartupType::Normal,
                  xapi_thread_startup, start_address.guest_address(),
                  start_context.guest_address(), creation_flags, true));

  X_STATUS result = thread->Create();
  if (XFAILED(result)) {
    // Failed!
    XELOGE("Thread creation failed: {:08X}", result);
    return result;
  }

  if (XSUCCEEDED(result)) {
    if (handle_ptr) {
      if (creation_flags & 0x80) {
        *handle_ptr = thread->guest_object();
      } else {
        *handle_ptr = thread->handle();
      }
    }
    if (thread_id_ptr) {
      *thread_id_ptr = thread->thread_id();
    }
  }
  return result;
}
DECLARE_XBOXKRNL_EXPORT1(ExCreateThread, kThreading, kImplemented);

dword_result_t ExTerminateThread(dword_t exit_code) {
  XThread* thread = XThread::GetCurrentThread();

  // NOTE: this kills us right now. We won't return from it.
  return thread->Exit(exit_code);
}
DECLARE_XBOXKRNL_EXPORT1(ExTerminateThread, kThreading, kImplemented);

dword_result_t NtResumeThread(dword_t handle, lpdword_t suspend_count_ptr) {
  X_RESULT result = X_STATUS_INVALID_HANDLE;
  uint32_t suspend_count = 0;

  auto thread = kernel_state()->object_table()->LookupObject<XThread>(handle);
  if (thread) {
    result = thread->Resume(&suspend_count);
  }
  if (suspend_count_ptr) {
    *suspend_count_ptr = suspend_count;
  }

  return result;
}
DECLARE_XBOXKRNL_EXPORT1(NtResumeThread, kThreading, kImplemented);

dword_result_t KeResumeThread(lpvoid_t thread_ptr) {
  X_STATUS result = X_STATUS_SUCCESS;
  auto thread = XObject::GetNativeObject<XThread>(kernel_state(), thread_ptr);
  if (thread) {
    result = thread->Resume();
  } else {
    result = X_STATUS_INVALID_HANDLE;
  }

  return result;
}
DECLARE_XBOXKRNL_EXPORT1(KeResumeThread, kThreading, kImplemented);

dword_result_t NtSuspendThread(dword_t handle, lpdword_t suspend_count_ptr) {
  X_RESULT result = X_STATUS_SUCCESS;
  uint32_t suspend_count = 0;

  auto thread = kernel_state()->object_table()->LookupObject<XThread>(handle);
  if (thread) {
    result = thread->Suspend(&suspend_count);
  } else {
    result = X_STATUS_INVALID_HANDLE;
  }

  if (suspend_count_ptr) {
    *suspend_count_ptr = suspend_count;
  }

  return result;
}
DECLARE_XBOXKRNL_EXPORT1(NtSuspendThread, kThreading, kImplemented);

void KeSetCurrentStackPointers(lpvoid_t stack_ptr,
                               pointer_t<X_KTHREAD> cur_thread,
                               lpvoid_t stack_alloc_base, lpvoid_t stack_base,
                               lpvoid_t stack_limit) {
  auto thread = XThread::GetCurrentThread();
  auto context = thread->thread_state()->context();
  context->r[1] = stack_ptr.guest_address();

  auto pcr =
      kernel_memory()->TranslateVirtual<X_KPCR*>((uint32_t)context->r[13]);
  pcr->stack_base_ptr = stack_base.guest_address();
  pcr->stack_end_ptr = stack_limit.guest_address();

  // TODO: Do we need to set the stack info on cur_thread?
}
DECLARE_XBOXKRNL_EXPORT1(KeSetCurrentStackPointers, kThreading, kImplemented);

dword_result_t KeSetAffinityThread(lpvoid_t thread_ptr, dword_t affinity,
                                   lpdword_t previous_affinity_ptr) {
<<<<<<< HEAD
  uint32_t previous_affinity = 0;

  auto thread = XObject::GetNativeObject<XThread>(kernel_state(), thread_ptr);
  if (thread) {
    previous_affinity = thread->affinity();
    thread->SetAffinity(affinity);
  }

  if (previous_affinity_ptr) {
    *previous_affinity_ptr = previous_affinity;
  }

  return (uint32_t)affinity;
=======
  // The Xbox 360, according to disassembly of KeSetAffinityThread, unlike
  // Windows NT, stores the previous affinity via the pointer provided as an
  // argument, not in the return value - the return value is used for the
  // result.
  if (!affinity) {
    return X_STATUS_INVALID_PARAMETER;
  }
  auto thread = XObject::GetNativeObject<XThread>(kernel_state(), thread_ptr);
  if (thread) {
    if (previous_affinity_ptr) {
      *previous_affinity_ptr = uint32_t(1) << thread->active_cpu();
    }
    thread->SetAffinity(affinity);
  }
  return X_STATUS_SUCCESS;
>>>>>>> d1f7ee35
}
DECLARE_XBOXKRNL_EXPORT1(KeSetAffinityThread, kThreading, kImplemented);

dword_result_t KeQueryBasePriorityThread(lpvoid_t thread_ptr) {
  int32_t priority = 0;

  auto thread = XObject::GetNativeObject<XThread>(kernel_state(), thread_ptr);
  if (thread) {
    priority = thread->QueryPriority();
  }

  return priority;
}
DECLARE_XBOXKRNL_EXPORT1(KeQueryBasePriorityThread, kThreading, kImplemented);

dword_result_t KeSetBasePriorityThread(lpvoid_t thread_ptr, dword_t increment) {
  int32_t prev_priority = 0;
  auto thread = XObject::GetNativeObject<XThread>(kernel_state(), thread_ptr);

  if (thread) {
    prev_priority = thread->QueryPriority();
    thread->SetPriority(increment);
  }

  return prev_priority;
}
DECLARE_XBOXKRNL_EXPORT1(KeSetBasePriorityThread, kThreading, kImplemented);

dword_result_t KeSetDisableBoostThread(lpvoid_t thread_ptr, dword_t disabled) {
  auto thread = XObject::GetNativeObject<XThread>(kernel_state(), thread_ptr);
  if (thread) {
    // Uhm?
  }

  return 0;
}
DECLARE_XBOXKRNL_EXPORT1(KeSetDisableBoostThread, kThreading, kImplemented);

dword_result_t KeGetCurrentProcessType() {
  return kernel_state()->process_type();
}
DECLARE_XBOXKRNL_EXPORT2(KeGetCurrentProcessType, kThreading, kImplemented,
                         kHighFrequency);

void KeSetCurrentProcessType(dword_t type) {
  // One of X_PROCTYPE_?

  assert_true(type <= 2);

  kernel_state()->set_process_type(type);
}
DECLARE_XBOXKRNL_EXPORT1(KeSetCurrentProcessType, kThreading, kImplemented);

dword_result_t KeQueryPerformanceFrequency() {
  uint64_t result = Clock::guest_tick_frequency();
  return static_cast<uint32_t>(result);
}
DECLARE_XBOXKRNL_EXPORT2(KeQueryPerformanceFrequency, kThreading, kImplemented,
                         kHighFrequency);

dword_result_t KeDelayExecutionThread(dword_t processor_mode, dword_t alertable,
                                      lpqword_t interval_ptr) {
  XThread* thread = XThread::GetCurrentThread();
  X_STATUS result = thread->Delay(processor_mode, alertable, *interval_ptr);

  return result;
}
DECLARE_XBOXKRNL_EXPORT3(KeDelayExecutionThread, kThreading, kImplemented,
                         kBlocking, kHighFrequency);

dword_result_t NtYieldExecution() {
  auto thread = XThread::GetCurrentThread();
  thread->Delay(0, 0, 0);
  return 0;
}
DECLARE_XBOXKRNL_EXPORT2(NtYieldExecution, kThreading, kImplemented,
                         kHighFrequency);

void KeQuerySystemTime(lpqword_t time_ptr) {
  uint64_t time = Clock::QueryGuestSystemTime();
  if (time_ptr) {
    *time_ptr = time;
  }
}
DECLARE_XBOXKRNL_EXPORT1(KeQuerySystemTime, kThreading, kImplemented);

// https://msdn.microsoft.com/en-us/library/ms686801
dword_result_t KeTlsAlloc() {
  uint32_t slot = kernel_state()->AllocateTLS();
  XThread::GetCurrentThread()->SetTLSValue(slot, 0);

  return slot;
}
DECLARE_XBOXKRNL_EXPORT1(KeTlsAlloc, kThreading, kImplemented);

// https://msdn.microsoft.com/en-us/library/ms686804
dword_result_t KeTlsFree(dword_t tls_index) {
  if (tls_index == X_TLS_OUT_OF_INDEXES) {
    return 0;
  }

  kernel_state()->FreeTLS(tls_index);
  return 1;
}
DECLARE_XBOXKRNL_EXPORT1(KeTlsFree, kThreading, kImplemented);

// https://msdn.microsoft.com/en-us/library/ms686812
dword_result_t KeTlsGetValue(dword_t tls_index) {
  // xboxkrnl doesn't actually have an error branch - it always succeeds, even
  // if it overflows the TLS.
  uint32_t value = 0;
  if (XThread::GetCurrentThread()->GetTLSValue(tls_index, &value)) {
    return value;
  }

  return 0;
}
DECLARE_XBOXKRNL_EXPORT2(KeTlsGetValue, kThreading, kImplemented,
                         kHighFrequency);

// https://msdn.microsoft.com/en-us/library/ms686818
dword_result_t KeTlsSetValue(dword_t tls_index, dword_t tls_value) {
  // xboxkrnl doesn't actually have an error branch - it always succeeds, even
  // if it overflows the TLS.
  if (XThread::GetCurrentThread()->SetTLSValue(tls_index, tls_value)) {
    return 1;
  }

  return 0;
}
DECLARE_XBOXKRNL_EXPORT1(KeTlsSetValue, kThreading, kImplemented);

void KeInitializeEvent(pointer_t<X_KEVENT> event_ptr, dword_t event_type,
                       dword_t initial_state) {
  event_ptr.Zero();
  event_ptr->header.type = event_type;
  event_ptr->header.signal_state = (uint32_t)initial_state;
  auto ev =
      XObject::GetNativeObject<XEvent>(kernel_state(), event_ptr, event_type);
  if (!ev) {
    assert_always();
    return;
  }
}
DECLARE_XBOXKRNL_EXPORT1(KeInitializeEvent, kThreading, kImplemented);

uint32_t xeKeSetEvent(X_KEVENT* event_ptr, uint32_t increment, uint32_t wait) {
  auto ev = XObject::GetNativeObject<XEvent>(kernel_state(), event_ptr);
  if (!ev) {
    assert_always();
    return 0;
  }

  return ev->Set(increment, !!wait);
}

dword_result_t KeSetEvent(pointer_t<X_KEVENT> event_ptr, dword_t increment,
                          dword_t wait) {
  return xeKeSetEvent(event_ptr, increment, wait);
}
DECLARE_XBOXKRNL_EXPORT2(KeSetEvent, kThreading, kImplemented, kHighFrequency);

dword_result_t KePulseEvent(pointer_t<X_KEVENT> event_ptr, dword_t increment,
                            dword_t wait) {
  auto ev = XObject::GetNativeObject<XEvent>(kernel_state(), event_ptr);
  if (!ev) {
    assert_always();
    return 0;
  }

  return ev->Pulse(increment, !!wait);
}
DECLARE_XBOXKRNL_EXPORT2(KePulseEvent, kThreading, kImplemented,
                         kHighFrequency);

dword_result_t KeResetEvent(pointer_t<X_KEVENT> event_ptr) {
  auto ev = XObject::GetNativeObject<XEvent>(kernel_state(), event_ptr);
  if (!ev) {
    assert_always();
    return 0;
  }

  return ev->Reset();
}
DECLARE_XBOXKRNL_EXPORT1(KeResetEvent, kThreading, kImplemented);

dword_result_t NtCreateEvent(lpdword_t handle_ptr,
                             pointer_t<X_OBJECT_ATTRIBUTES> obj_attributes_ptr,
                             dword_t event_type, dword_t initial_state) {
  // Check for an existing timer with the same name.
  auto existing_object =
      LookupNamedObject<XEvent>(kernel_state(), obj_attributes_ptr);
  if (existing_object) {
    if (existing_object->type() == XObject::kTypeEvent) {
      if (handle_ptr) {
        existing_object->RetainHandle();
        *handle_ptr = existing_object->handle();
      }
      return X_STATUS_SUCCESS;
    } else {
      return X_STATUS_INVALID_HANDLE;
    }
  }

  auto ev = object_ref<XEvent>(new XEvent(kernel_state()));
  ev->Initialize(!event_type, !!initial_state);

  // obj_attributes may have a name inside of it, if != NULL.
  if (obj_attributes_ptr) {
    ev->SetAttributes(obj_attributes_ptr);
  }

  if (handle_ptr) {
    *handle_ptr = ev->handle();
  }
  return X_STATUS_SUCCESS;
}
DECLARE_XBOXKRNL_EXPORT1(NtCreateEvent, kThreading, kImplemented);

uint32_t xeNtSetEvent(uint32_t handle, xe::be<uint32_t>* previous_state_ptr) {
  X_STATUS result = X_STATUS_SUCCESS;

  auto ev = kernel_state()->object_table()->LookupObject<XEvent>(handle);
  if (ev) {
    int32_t was_signalled = ev->Set(0, false);
    if (previous_state_ptr) {
      *previous_state_ptr = static_cast<uint32_t>(was_signalled);
    }
  } else {
    result = X_STATUS_INVALID_HANDLE;
  }

  return result;
}

dword_result_t NtSetEvent(dword_t handle, lpdword_t previous_state_ptr) {
  return xeNtSetEvent(handle, previous_state_ptr);
}
DECLARE_XBOXKRNL_EXPORT2(NtSetEvent, kThreading, kImplemented, kHighFrequency);

dword_result_t NtPulseEvent(dword_t handle, lpdword_t previous_state_ptr) {
  X_STATUS result = X_STATUS_SUCCESS;

  auto ev = kernel_state()->object_table()->LookupObject<XEvent>(handle);
  if (ev) {
    int32_t was_signalled = ev->Pulse(0, false);
    if (previous_state_ptr) {
      *previous_state_ptr = static_cast<uint32_t>(was_signalled);
    }
  } else {
    result = X_STATUS_INVALID_HANDLE;
  }

  return result;
}
DECLARE_XBOXKRNL_EXPORT2(NtPulseEvent, kThreading, kImplemented,
                         kHighFrequency);

uint32_t xeNtClearEvent(uint32_t handle) {
  X_STATUS result = X_STATUS_SUCCESS;

  auto ev = kernel_state()->object_table()->LookupObject<XEvent>(handle);
  if (ev) {
    ev->Reset();
  } else {
    result = X_STATUS_INVALID_HANDLE;
  }

  return result;
}

dword_result_t NtClearEvent(dword_t handle) { return xeNtClearEvent(handle); }
DECLARE_XBOXKRNL_EXPORT2(NtClearEvent, kThreading, kImplemented,
                         kHighFrequency);

// https://msdn.microsoft.com/en-us/library/windows/hardware/ff552150(v=vs.85).aspx
void KeInitializeSemaphore(pointer_t<X_KSEMAPHORE> semaphore_ptr, dword_t count,
                           dword_t limit) {
  semaphore_ptr->header.type = 5;  // SemaphoreObject
  semaphore_ptr->header.signal_state = (uint32_t)count;
  semaphore_ptr->limit = (uint32_t)limit;

  auto sem = XObject::GetNativeObject<XSemaphore>(kernel_state(), semaphore_ptr,
                                                  5 /* SemaphoreObject */);
  if (!sem) {
    assert_always();
    return;
  }
}
DECLARE_XBOXKRNL_EXPORT1(KeInitializeSemaphore, kThreading, kImplemented);

uint32_t xeKeReleaseSemaphore(X_KSEMAPHORE* semaphore_ptr, uint32_t increment,
                              uint32_t adjustment, uint32_t wait) {
  auto sem =
      XObject::GetNativeObject<XSemaphore>(kernel_state(), semaphore_ptr);
  if (!sem) {
    assert_always();
    return 0;
  }

  // TODO(benvanik): increment thread priority?
  // TODO(benvanik): wait?

  return sem->ReleaseSemaphore(adjustment);
}

dword_result_t KeReleaseSemaphore(pointer_t<X_KSEMAPHORE> semaphore_ptr,
                                  dword_t increment, dword_t adjustment,
                                  dword_t wait) {
  return xeKeReleaseSemaphore(semaphore_ptr, increment, adjustment, wait);
}
DECLARE_XBOXKRNL_EXPORT1(KeReleaseSemaphore, kThreading, kImplemented);

dword_result_t NtCreateSemaphore(lpdword_t handle_ptr,
                                 lpvoid_t obj_attributes_ptr, dword_t count,
                                 dword_t limit) {
  // Check for an existing timer with the same name.
  auto existing_object =
      LookupNamedObject<XSemaphore>(kernel_state(), obj_attributes_ptr);
  if (existing_object) {
    if (existing_object->type() == XObject::kTypeSemaphore) {
      if (handle_ptr) {
        existing_object->RetainHandle();
        *handle_ptr = existing_object->handle();
      }
      return X_STATUS_SUCCESS;
    } else {
      return X_STATUS_INVALID_HANDLE;
    }
  }

  auto sem = object_ref<XSemaphore>(new XSemaphore(kernel_state()));
  sem->Initialize((int32_t)count, (int32_t)limit);

  // obj_attributes may have a name inside of it, if != NULL.
  if (obj_attributes_ptr) {
    sem->SetAttributes(obj_attributes_ptr);
  }

  if (handle_ptr) {
    *handle_ptr = sem->handle();
  }

  return X_STATUS_SUCCESS;
}
DECLARE_XBOXKRNL_EXPORT1(NtCreateSemaphore, kThreading, kImplemented);

dword_result_t NtReleaseSemaphore(dword_t sem_handle, dword_t release_count,
                                  lpdword_t previous_count_ptr) {
  X_STATUS result = X_STATUS_SUCCESS;
  int32_t previous_count = 0;

  auto sem =
      kernel_state()->object_table()->LookupObject<XSemaphore>(sem_handle);
  if (sem) {
    previous_count = sem->ReleaseSemaphore((int32_t)release_count);
  } else {
    result = X_STATUS_INVALID_HANDLE;
  }
  if (previous_count_ptr) {
    *previous_count_ptr = (uint32_t)previous_count;
  }

  return result;
}
DECLARE_XBOXKRNL_EXPORT1(NtReleaseSemaphore, kThreading, kImplemented);

dword_result_t NtCreateMutant(lpdword_t handle_out,
                              pointer_t<X_OBJECT_ATTRIBUTES> obj_attributes,
                              dword_t initial_owner) {
  // Check for an existing timer with the same name.
  auto existing_object = LookupNamedObject<XMutant>(
      kernel_state(), obj_attributes.guest_address());
  if (existing_object) {
    if (existing_object->type() == XObject::kTypeMutant) {
      if (handle_out) {
        existing_object->RetainHandle();
        *handle_out = existing_object->handle();
      }
      return X_STATUS_SUCCESS;
    } else {
      return X_STATUS_INVALID_HANDLE;
    }
  }

  auto mutant = object_ref<XMutant>(new XMutant(kernel_state()));
  mutant->Initialize(initial_owner ? true : false);

  // obj_attributes may have a name inside of it, if != NULL.
  if (obj_attributes) {
    mutant->SetAttributes(obj_attributes);
  }

  if (handle_out) {
    *handle_out = mutant->handle();
  }

  return X_STATUS_SUCCESS;
}
DECLARE_XBOXKRNL_EXPORT1(NtCreateMutant, kThreading, kImplemented);

dword_result_t NtReleaseMutant(dword_t mutant_handle, dword_t unknown) {
  // This doesn't seem to be supported.
  // int32_t previous_count_ptr = SHIM_GET_ARG_32(2);

  // Whatever arg 1 is all games seem to set it to 0, so whether it's
  // abandon or wait we just say false. Which is good, cause they are
  // both ignored.
  assert_zero(unknown);
  uint32_t priority_increment = 0;
  bool abandon = false;
  bool wait = false;

  X_STATUS result = X_STATUS_SUCCESS;

  auto mutant =
      kernel_state()->object_table()->LookupObject<XMutant>(mutant_handle);
  if (mutant) {
    result = mutant->ReleaseMutant(priority_increment, abandon, wait);
  } else {
    result = X_STATUS_INVALID_HANDLE;
  }

  return result;
}
DECLARE_XBOXKRNL_EXPORT1(NtReleaseMutant, kThreading, kImplemented);

dword_result_t NtCreateTimer(lpdword_t handle_ptr, lpvoid_t obj_attributes_ptr,
                             dword_t timer_type) {
  // timer_type = NotificationTimer (0) or SynchronizationTimer (1)

  // Check for an existing timer with the same name.
  auto existing_object =
      LookupNamedObject<XTimer>(kernel_state(), obj_attributes_ptr);
  if (existing_object) {
    if (existing_object->type() == XObject::kTypeTimer) {
      if (handle_ptr) {
        existing_object->RetainHandle();
        *handle_ptr = existing_object->handle();
      }
      return X_STATUS_SUCCESS;
    } else {
      return X_STATUS_INVALID_HANDLE;
    }
  }

  auto timer = object_ref<XTimer>(new XTimer(kernel_state()));
  timer->Initialize(timer_type);

  // obj_attributes may have a name inside of it, if != NULL.
  if (obj_attributes_ptr) {
    timer->SetAttributes(obj_attributes_ptr);
  }

  if (handle_ptr) {
    *handle_ptr = timer->handle();
  }

  return X_STATUS_SUCCESS;
}
DECLARE_XBOXKRNL_EXPORT1(NtCreateTimer, kThreading, kImplemented);

dword_result_t NtSetTimerEx(dword_t timer_handle, lpqword_t due_time_ptr,
                            lpvoid_t routine_ptr /*PTIMERAPCROUTINE*/,
                            dword_t unk_one, lpvoid_t routine_arg,
                            dword_t resume, dword_t period_ms,
                            dword_t unk_zero) {
  assert_true(unk_one == 1);
  assert_true(unk_zero == 0);

  uint64_t due_time = *due_time_ptr;

  X_STATUS result = X_STATUS_SUCCESS;

  auto timer =
      kernel_state()->object_table()->LookupObject<XTimer>(timer_handle);
  if (timer) {
    result =
        timer->SetTimer(due_time, period_ms, routine_ptr.guest_address(),
                        routine_arg.guest_address(), resume ? true : false);
  } else {
    result = X_STATUS_INVALID_HANDLE;
  }

  return result;
}
DECLARE_XBOXKRNL_EXPORT1(NtSetTimerEx, kThreading, kImplemented);

dword_result_t NtCancelTimer(dword_t timer_handle,
                             lpdword_t current_state_ptr) {
  X_STATUS result = X_STATUS_SUCCESS;

  auto timer =
      kernel_state()->object_table()->LookupObject<XTimer>(timer_handle);
  if (timer) {
    result = timer->Cancel();
  } else {
    result = X_STATUS_INVALID_HANDLE;
  }
  if (current_state_ptr) {
    *current_state_ptr = 0;
  }

  return result;
}
DECLARE_XBOXKRNL_EXPORT1(NtCancelTimer, kThreading, kImplemented);

uint32_t xeKeWaitForSingleObject(void* object_ptr, uint32_t wait_reason,
                                 uint32_t processor_mode, uint32_t alertable,
                                 uint64_t* timeout_ptr) {
  auto object = XObject::GetNativeObject<XObject>(kernel_state(), object_ptr);

  if (!object) {
    // The only kind-of failure code (though this should never happen)
    assert_always();
    return X_STATUS_ABANDONED_WAIT_0;
  }

  X_STATUS result =
      object->Wait(wait_reason, processor_mode, alertable, timeout_ptr);

  return result;
}

dword_result_t KeWaitForSingleObject(lpvoid_t object_ptr, dword_t wait_reason,
                                     dword_t processor_mode, dword_t alertable,
                                     lpqword_t timeout_ptr) {
  uint64_t timeout = timeout_ptr ? static_cast<uint64_t>(*timeout_ptr) : 0u;
  return xeKeWaitForSingleObject(object_ptr, wait_reason, processor_mode,
                                 alertable, timeout_ptr ? &timeout : nullptr);
}
DECLARE_XBOXKRNL_EXPORT3(KeWaitForSingleObject, kThreading, kImplemented,
                         kBlocking, kHighFrequency);

dword_result_t NtWaitForSingleObjectEx(dword_t object_handle, dword_t wait_mode,
                                       dword_t alertable,
                                       lpqword_t timeout_ptr) {
  X_STATUS result = X_STATUS_SUCCESS;

  auto object =
      kernel_state()->object_table()->LookupObject<XObject>(object_handle);
  if (object) {
    uint64_t timeout = timeout_ptr ? static_cast<uint64_t>(*timeout_ptr) : 0u;
    result =
        object->Wait(3, wait_mode, alertable, timeout_ptr ? &timeout : nullptr);
  } else {
    result = X_STATUS_INVALID_HANDLE;
  }

  return result;
}
DECLARE_XBOXKRNL_EXPORT3(NtWaitForSingleObjectEx, kThreading, kImplemented,
                         kBlocking, kHighFrequency);

dword_result_t KeWaitForMultipleObjects(dword_t count, lpdword_t objects_ptr,
                                        dword_t wait_type, dword_t wait_reason,
                                        dword_t processor_mode,
                                        dword_t alertable,
                                        lpqword_t timeout_ptr,
                                        lpvoid_t wait_block_array_ptr) {
  assert_true(wait_type <= 1);

  std::vector<object_ref<XObject>> objects;
  for (uint32_t n = 0; n < count; n++) {
    auto object_ptr = kernel_memory()->TranslateVirtual(objects_ptr[n]);
    auto object_ref =
        XObject::GetNativeObject<XObject>(kernel_state(), object_ptr);
    if (!object_ref) {
      return X_STATUS_INVALID_PARAMETER;
    }

    objects.push_back(std::move(object_ref));
  }

  uint64_t timeout = timeout_ptr ? static_cast<uint64_t>(*timeout_ptr) : 0u;
  return XObject::WaitMultiple(uint32_t(objects.size()),
                               reinterpret_cast<XObject**>(objects.data()),
                               wait_type, wait_reason, processor_mode,
                               alertable, timeout_ptr ? &timeout : nullptr);
}
DECLARE_XBOXKRNL_EXPORT3(KeWaitForMultipleObjects, kThreading, kImplemented,
                         kBlocking, kHighFrequency);

uint32_t xeNtWaitForMultipleObjectsEx(uint32_t count, xe::be<uint32_t>* handles,
                                      uint32_t wait_type, uint32_t wait_mode,
                                      uint32_t alertable,
                                      uint64_t* timeout_ptr) {
  assert_true(wait_type <= 1);

  std::vector<object_ref<XObject>> objects;
  for (uint32_t n = 0; n < count; n++) {
    uint32_t object_handle = handles[n];
    auto object =
        kernel_state()->object_table()->LookupObject<XObject>(object_handle);
    if (!object) {
      return X_STATUS_INVALID_PARAMETER;
    }
    objects.push_back(std::move(object));
  }

  return XObject::WaitMultiple(count,
                               reinterpret_cast<XObject**>(objects.data()),
                               wait_type, 6, wait_mode, alertable, timeout_ptr);
}

dword_result_t NtWaitForMultipleObjectsEx(dword_t count, lpdword_t handles,
                                          dword_t wait_type, dword_t wait_mode,
                                          dword_t alertable,
                                          lpqword_t timeout_ptr) {
  uint64_t timeout = timeout_ptr ? static_cast<uint64_t>(*timeout_ptr) : 0u;
  return xeNtWaitForMultipleObjectsEx(count, handles, wait_type, wait_mode,
                                      alertable,
                                      timeout_ptr ? &timeout : nullptr);
}
DECLARE_XBOXKRNL_EXPORT3(NtWaitForMultipleObjectsEx, kThreading, kImplemented,
                         kBlocking, kHighFrequency);

dword_result_t NtSignalAndWaitForSingleObjectEx(dword_t signal_handle,
                                                dword_t wait_handle,
                                                dword_t alertable, dword_t r6,
                                                lpqword_t timeout_ptr) {
  X_STATUS result = X_STATUS_SUCCESS;

  auto signal_object =
      kernel_state()->object_table()->LookupObject<XObject>(signal_handle);
  auto wait_object =
      kernel_state()->object_table()->LookupObject<XObject>(wait_handle);
  if (signal_object && wait_object) {
    uint64_t timeout = timeout_ptr ? static_cast<uint64_t>(*timeout_ptr) : 0u;
    result =
        XObject::SignalAndWait(signal_object.get(), wait_object.get(), 3, 1,
                               alertable, timeout_ptr ? &timeout : nullptr);
  } else {
    result = X_STATUS_INVALID_HANDLE;
  }

  return result;
}
DECLARE_XBOXKRNL_EXPORT3(NtSignalAndWaitForSingleObjectEx, kThreading,
                         kImplemented, kBlocking, kHighFrequency);

uint32_t xeKeKfAcquireSpinLock(uint32_t* lock) {
  // XELOGD(
  //     "KfAcquireSpinLock({:08X})",
  //     lock_ptr);

  // Lock.
  while (!xe::atomic_cas(0, 1, lock)) {
    // Spin!
    // TODO(benvanik): error on deadlock?
    xe::threading::MaybeYield();
  }

  // Raise IRQL to DISPATCH.
  XThread* thread = XThread::GetCurrentThread();
  auto old_irql = thread->RaiseIrql(2);

  return old_irql;
}

dword_result_t KfAcquireSpinLock(lpdword_t lock_ptr) {
  auto lock = reinterpret_cast<uint32_t*>(lock_ptr.host_address());
  return xeKeKfAcquireSpinLock(lock);
}
DECLARE_XBOXKRNL_EXPORT3(KfAcquireSpinLock, kThreading, kImplemented, kBlocking,
                         kHighFrequency);

void xeKeKfReleaseSpinLock(uint32_t* lock, dword_t old_irql) {
  // Restore IRQL.
  XThread* thread = XThread::GetCurrentThread();
  thread->LowerIrql(old_irql);

  // Unlock.
  xe::atomic_dec(lock);
}

void KfReleaseSpinLock(lpdword_t lock_ptr, dword_t old_irql) {
  auto lock = reinterpret_cast<uint32_t*>(lock_ptr.host_address());
  xeKeKfReleaseSpinLock(lock, old_irql);
}
DECLARE_XBOXKRNL_EXPORT2(KfReleaseSpinLock, kThreading, kImplemented,
                         kHighFrequency);

void KeAcquireSpinLockAtRaisedIrql(lpdword_t lock_ptr) {
  // Lock.
  auto lock = reinterpret_cast<uint32_t*>(lock_ptr.host_address());
  while (!xe::atomic_cas(0, 1, lock)) {
    // Spin!
    // TODO(benvanik): error on deadlock?
  }
}
DECLARE_XBOXKRNL_EXPORT3(KeAcquireSpinLockAtRaisedIrql, kThreading,
                         kImplemented, kBlocking, kHighFrequency);

dword_result_t KeTryToAcquireSpinLockAtRaisedIrql(lpdword_t lock_ptr) {
  // Lock.
  auto lock = reinterpret_cast<uint32_t*>(lock_ptr.host_address());
  if (!xe::atomic_cas(0, 1, lock)) {
    return 0;
  }
  return 1;
}
DECLARE_XBOXKRNL_EXPORT4(KeTryToAcquireSpinLockAtRaisedIrql, kThreading,
                         kImplemented, kBlocking, kHighFrequency, kSketchy);

void KeReleaseSpinLockFromRaisedIrql(lpdword_t lock_ptr) {
  // Unlock.
  auto lock = reinterpret_cast<uint32_t*>(lock_ptr.host_address());
  xe::atomic_dec(lock);
}
DECLARE_XBOXKRNL_EXPORT2(KeReleaseSpinLockFromRaisedIrql, kThreading,
                         kImplemented, kHighFrequency);

void KeEnterCriticalRegion() { XThread::EnterCriticalRegion(); }
DECLARE_XBOXKRNL_EXPORT2(KeEnterCriticalRegion, kThreading, kImplemented,
                         kHighFrequency);

void KeLeaveCriticalRegion() {
  XThread::LeaveCriticalRegion();

  XThread::GetCurrentThread()->CheckApcs();
}
DECLARE_XBOXKRNL_EXPORT2(KeLeaveCriticalRegion, kThreading, kImplemented,
                         kHighFrequency);

dword_result_t KeRaiseIrqlToDpcLevel() {
  auto old_value = kernel_state()->processor()->RaiseIrql(cpu::Irql::DPC);
  return (uint32_t)old_value;
}
DECLARE_XBOXKRNL_EXPORT2(KeRaiseIrqlToDpcLevel, kThreading, kImplemented,
                         kHighFrequency);

void KfLowerIrql(dword_t old_value) {
  kernel_state()->processor()->LowerIrql(
      static_cast<cpu::Irql>((uint32_t)old_value));

  XThread::GetCurrentThread()->CheckApcs();
}
DECLARE_XBOXKRNL_EXPORT2(KfLowerIrql, kThreading, kImplemented, kHighFrequency);

void NtQueueApcThread(dword_t thread_handle, lpvoid_t apc_routine,
                      lpvoid_t apc_routine_context, lpvoid_t arg1,
                      lpvoid_t arg2) {
  auto thread =
      kernel_state()->object_table()->LookupObject<XThread>(thread_handle);

  if (!thread) {
    XELOGE("NtQueueApcThread: Incorrect thread handle! Might cause crash");
    return;
  }

  if (!apc_routine) {
    XELOGE("NtQueueApcThread: Incorrect apc routine! Might cause crash");
    return;
  }

  thread->EnqueueApc(apc_routine, apc_routine_context, arg1, arg2);
}
DECLARE_XBOXKRNL_EXPORT1(NtQueueApcThread, kThreading, kImplemented);

void KeInitializeApc(pointer_t<XAPC> apc, lpvoid_t thread_ptr,
                     lpvoid_t kernel_routine, lpvoid_t rundown_routine,
                     lpvoid_t normal_routine, dword_t processor_mode,
                     lpvoid_t normal_context) {
  apc->Initialize();
  apc->processor_mode = processor_mode;
  apc->thread_ptr = thread_ptr.guest_address();
  apc->kernel_routine = kernel_routine.guest_address();
  apc->rundown_routine = rundown_routine.guest_address();
  apc->normal_routine = normal_routine.guest_address();
  apc->normal_context =
      normal_routine.guest_address() ? normal_context.guest_address() : 0;
}
DECLARE_XBOXKRNL_EXPORT1(KeInitializeApc, kThreading, kImplemented);

dword_result_t KeInsertQueueApc(pointer_t<XAPC> apc, lpvoid_t arg1,
                                lpvoid_t arg2, dword_t priority_increment) {
  auto thread = XObject::GetNativeObject<XThread>(
      kernel_state(),
      kernel_state()->memory()->TranslateVirtual(apc->thread_ptr));
  if (!thread) {
    return 0;
  }

  // Lock thread.
  thread->LockApc();

  // Fail if already inserted.
  if (apc->enqueued) {
    thread->UnlockApc(false);
    return 0;
  }

  // Prep APC.
  apc->arg1 = arg1.guest_address();
  apc->arg2 = arg2.guest_address();
  apc->enqueued = 1;

  auto apc_list = thread->apc_list();

  uint32_t list_entry_ptr = apc.guest_address() + 8;
  apc_list->Insert(list_entry_ptr);

  // Unlock thread.
  thread->UnlockApc(true);

  return 1;
}
DECLARE_XBOXKRNL_EXPORT1(KeInsertQueueApc, kThreading, kImplemented);

dword_result_t KeRemoveQueueApc(pointer_t<XAPC> apc) {
  bool result = false;

  auto thread = XObject::GetNativeObject<XThread>(
      kernel_state(),
      kernel_state()->memory()->TranslateVirtual(apc->thread_ptr));
  if (!thread) {
    return 0;
  }

  thread->LockApc();

  if (!apc->enqueued) {
    thread->UnlockApc(false);
    return 0;
  }

  auto apc_list = thread->apc_list();
  uint32_t list_entry_ptr = apc.guest_address() + 8;
  if (apc_list->IsQueued(list_entry_ptr)) {
    apc_list->Remove(list_entry_ptr);
    result = true;
  }

  thread->UnlockApc(true);

  return result ? 1 : 0;
}
DECLARE_XBOXKRNL_EXPORT1(KeRemoveQueueApc, kThreading, kImplemented);

dword_result_t KiApcNormalRoutineNop(dword_t unk0 /* output? */,
                                     dword_t unk1 /* 0x13 */) {
  return 0;
}
DECLARE_XBOXKRNL_EXPORT1(KiApcNormalRoutineNop, kThreading, kStub);

typedef struct {
  xe::be<uint32_t> unknown;
  xe::be<uint32_t> flink;
  xe::be<uint32_t> blink;
  xe::be<uint32_t> routine;
  xe::be<uint32_t> context;
  xe::be<uint32_t> arg1;
  xe::be<uint32_t> arg2;
} XDPC;

void KeInitializeDpc(pointer_t<XDPC> dpc, lpvoid_t routine, lpvoid_t context) {
  // KDPC (maybe) 0x18 bytes?
  uint32_t type = 19;  // DpcObject
  uint32_t importance = 0;
  uint32_t number = 0;  // ?
  dpc->unknown = (type << 24) | (importance << 16) | (number);
  dpc->flink = 0;
  dpc->blink = 0;
  dpc->routine = routine.guest_address();
  dpc->context = context.guest_address();
  dpc->arg1 = 0;
  dpc->arg2 = 0;
}
DECLARE_XBOXKRNL_EXPORT2(KeInitializeDpc, kThreading, kImplemented, kSketchy);

dword_result_t KeInsertQueueDpc(pointer_t<XDPC> dpc, dword_t arg1,
                                dword_t arg2) {
  assert_always("DPC does not dispatch yet; going to hang!");

  uint32_t list_entry_ptr = dpc.guest_address() + 4;

  // Lock dispatcher.
  auto global_lock = xe::global_critical_region::AcquireDirect();
  auto dpc_list = kernel_state()->dpc_list();

  // If already in a queue, abort.
  if (dpc_list->IsQueued(list_entry_ptr)) {
    return 0;
  }

  // Prep DPC.
  dpc->arg1 = (uint32_t)arg1;
  dpc->arg2 = (uint32_t)arg2;

  dpc_list->Insert(list_entry_ptr);

  return 1;
}
DECLARE_XBOXKRNL_EXPORT2(KeInsertQueueDpc, kThreading, kStub, kSketchy);

dword_result_t KeRemoveQueueDpc(pointer_t<XDPC> dpc) {
  bool result = false;

  uint32_t list_entry_ptr = dpc.guest_address() + 4;

  auto global_lock = xe::global_critical_region::AcquireDirect();
  auto dpc_list = kernel_state()->dpc_list();
  if (dpc_list->IsQueued(list_entry_ptr)) {
    dpc_list->Remove(list_entry_ptr);
    result = true;
  }

  return result ? 1 : 0;
}
DECLARE_XBOXKRNL_EXPORT1(KeRemoveQueueDpc, kThreading, kImplemented);

// https://github.com/Cxbx-Reloaded/Cxbx-Reloaded/blob/51e4dfcaacfdbd1a9692272931a436371492f72d/import/OpenXDK/include/xboxkrnl/xboxkrnl.h#L1372
struct X_ERWLOCK {
  be<int32_t> lock_count;              // 0x0
  be<uint32_t> writers_waiting_count;  // 0x4
  be<uint32_t> readers_waiting_count;  // 0x8
  be<uint32_t> readers_entry_count;    // 0xC
  X_KEVENT writer_event;               // 0x10
  X_KSEMAPHORE reader_semaphore;       // 0x20
  uint32_t spin_lock;                  // 0x34
};
static_assert_size(X_ERWLOCK, 0x38);

void ExInitializeReadWriteLock(pointer_t<X_ERWLOCK> lock_ptr) {
  lock_ptr->lock_count = -1;
  lock_ptr->writers_waiting_count = 0;
  lock_ptr->readers_waiting_count = 0;
  lock_ptr->readers_entry_count = 0;
  KeInitializeEvent(&lock_ptr->writer_event, 1, 0);
  KeInitializeSemaphore(&lock_ptr->reader_semaphore, 0, 0x7FFFFFFF);
  lock_ptr->spin_lock = 0;
}
DECLARE_XBOXKRNL_EXPORT1(ExInitializeReadWriteLock, kThreading, kImplemented);

void ExAcquireReadWriteLockExclusive(pointer_t<X_ERWLOCK> lock_ptr) {
  XELOGD("ExAcquireReadWriteLockExclusive"); // " lock_ptr:(%X)", lock_ptr);
  auto old_irql = xeKeKfAcquireSpinLock(&lock_ptr->spin_lock);
  lock_ptr->lock_count++;
  xeKeKfReleaseSpinLock(&lock_ptr->spin_lock, old_irql);

  if (!lock_ptr->lock_count) {
    return;
  }

  lock_ptr->writers_waiting_count++;
  xeKeWaitForSingleObject(&lock_ptr->writer_event, 0, 0, 0, nullptr);
}
DECLARE_XBOXKRNL_EXPORT3(ExAcquireReadWriteLockExclusive, kThreading,
                         kImplemented, kBlocking, kSketchy);

void ExAcquireReadWriteLockShared(pointer_t<X_ERWLOCK> lock_ptr) {
  XELOGD("ExAcquireReadWriteLockShared"); //  lock_ptr:(:X)", lock_ptr);
  auto old_irql = xeKeKfAcquireSpinLock(&lock_ptr->spin_lock);
  lock_ptr->lock_count++;
  xeKeKfReleaseSpinLock(&lock_ptr->spin_lock, old_irql);

  if (!lock_ptr->lock_count) {
    return;
  }

  lock_ptr->writers_waiting_count++;
  xeKeWaitForSingleObject(&lock_ptr->writer_event, 0, 0, 1, nullptr);

}
DECLARE_XBOXKRNL_EXPORT3(ExAcquireReadWriteLockShared, kThreading,
                         kImplemented, kBlocking, kHighFrequency);

void ExTryToAcquireReadWriteLockShared(pointer_t<X_ERWLOCK> lock_ptr) {
  XELOGD("ExAcquireReadWriteLockShared"); //  lock_ptr:(:X)", lock_ptr);
  auto old_irql = xeKeKfAcquireSpinLock(&lock_ptr->spin_lock);
  lock_ptr->lock_count++;
  xeKeKfReleaseSpinLock(&lock_ptr->spin_lock, old_irql);

  if (!lock_ptr->lock_count) {
    return;
  }

  lock_ptr->writers_waiting_count++;
  xeKeWaitForSingleObject(&lock_ptr->writer_event, 0, 0, 1, nullptr);

}
DECLARE_XBOXKRNL_EXPORT3(ExTryToAcquireReadWriteLockShared, kThreading,
                         kImplemented, kBlocking, kHighFrequency);
 
void ExReleaseReadWriteLock(pointer_t<X_ERWLOCK> lock_ptr) {
  
  XELOGD("ExReleaseReadWriteLock"); // lock_ptr: (:X)", lock_ptr);
  auto old_irql = xeKeKfAcquireSpinLock(&lock_ptr->spin_lock);
  lock_ptr->lock_count--;

  if (lock_ptr->lock_count < 0) {
    xeKeKfReleaseSpinLock(&lock_ptr->spin_lock, old_irql);
    return;
  }

  if (!lock_ptr->readers_entry_count) {
    auto readers_waiting_count = lock_ptr->readers_waiting_count;
    if (readers_waiting_count) {
      lock_ptr->readers_waiting_count = 0;
      lock_ptr->readers_entry_count = readers_waiting_count;
      xeKeKfReleaseSpinLock(&lock_ptr->spin_lock, old_irql);
      xeKeReleaseSemaphore(&lock_ptr->reader_semaphore, 1,
                           readers_waiting_count, 0);
      return;
    }
  }

  auto count = lock_ptr->readers_entry_count--;
  xeKeKfReleaseSpinLock(&lock_ptr->spin_lock, old_irql);
  if (!count) {
    xeKeSetEvent(&lock_ptr->writer_event, 1, 0);
  }
}
DECLARE_XBOXKRNL_EXPORT2(ExReleaseReadWriteLock, kThreading, kImplemented,
                         kSketchy);

// NOTE: This function is very commonly inlined, and probably won't be called!
pointer_result_t InterlockedPushEntrySList(
    pointer_t<X_SLIST_HEADER> plist_ptr, pointer_t<X_SINGLE_LIST_ENTRY> entry) {
  assert_not_null(plist_ptr);
  assert_not_null(entry);

  alignas(8) X_SLIST_HEADER old_hdr = *plist_ptr;
  alignas(8) X_SLIST_HEADER new_hdr = {0};
  uint32_t old_head = 0;
  do {
    old_hdr = *plist_ptr;
    new_hdr.depth = old_hdr.depth + 1;
    new_hdr.sequence = old_hdr.sequence + 1;

    old_head = old_hdr.next.next;
    entry->next = old_hdr.next.next;
    new_hdr.next.next = entry.guest_address();
  } while (
      !xe::atomic_cas(*(uint64_t*)(&old_hdr), *(uint64_t*)(&new_hdr),
                      reinterpret_cast<uint64_t*>(plist_ptr.host_address())));

  return old_head;
}
DECLARE_XBOXKRNL_EXPORT2(InterlockedPushEntrySList, kThreading, kImplemented,
                         kHighFrequency);

pointer_result_t InterlockedPopEntrySList(pointer_t<X_SLIST_HEADER> plist_ptr) {
  assert_not_null(plist_ptr);

  uint32_t popped = 0;
  alignas(8) X_SLIST_HEADER old_hdr = {0};
  alignas(8) X_SLIST_HEADER new_hdr = {0};
  do {
    old_hdr = *plist_ptr;
    auto next = kernel_memory()->TranslateVirtual<X_SINGLE_LIST_ENTRY*>(
        old_hdr.next.next);
    if (!old_hdr.next.next) {
      return 0;
    }
    popped = old_hdr.next.next;

    new_hdr.depth = old_hdr.depth - 1;
    new_hdr.next.next = next->next;
    new_hdr.sequence = old_hdr.sequence;
  } while (
      !xe::atomic_cas(*(uint64_t*)(&old_hdr), *(uint64_t*)(&new_hdr),
                      reinterpret_cast<uint64_t*>(plist_ptr.host_address())));

  return popped;
}
DECLARE_XBOXKRNL_EXPORT2(InterlockedPopEntrySList, kThreading, kImplemented,
                         kHighFrequency);

pointer_result_t InterlockedFlushSList(pointer_t<X_SLIST_HEADER> plist_ptr) {
  assert_not_null(plist_ptr);

  alignas(8) X_SLIST_HEADER old_hdr = *plist_ptr;
  alignas(8) X_SLIST_HEADER new_hdr = {0};
  uint32_t first = 0;
  do {
    old_hdr = *plist_ptr;
    first = old_hdr.next.next;
    new_hdr.next.next = 0;
    new_hdr.depth = 0;
    new_hdr.sequence = 0;
  } while (
      !xe::atomic_cas(*(uint64_t*)(&old_hdr), *(uint64_t*)(&new_hdr),
                      reinterpret_cast<uint64_t*>(plist_ptr.host_address())));

  return first;
}
DECLARE_XBOXKRNL_EXPORT1(InterlockedFlushSList, kThreading, kImplemented);

void RegisterThreadingExports(xe::cpu::ExportResolver* export_resolver,
                              KernelState* kernel_state) {}

}  // namespace xboxkrnl
}  // namespace kernel
}  // namespace xe<|MERGE_RESOLUTION|>--- conflicted
+++ resolved
@@ -226,21 +226,6 @@
 
 dword_result_t KeSetAffinityThread(lpvoid_t thread_ptr, dword_t affinity,
                                    lpdword_t previous_affinity_ptr) {
-<<<<<<< HEAD
-  uint32_t previous_affinity = 0;
-
-  auto thread = XObject::GetNativeObject<XThread>(kernel_state(), thread_ptr);
-  if (thread) {
-    previous_affinity = thread->affinity();
-    thread->SetAffinity(affinity);
-  }
-
-  if (previous_affinity_ptr) {
-    *previous_affinity_ptr = previous_affinity;
-  }
-
-  return (uint32_t)affinity;
-=======
   // The Xbox 360, according to disassembly of KeSetAffinityThread, unlike
   // Windows NT, stores the previous affinity via the pointer provided as an
   // argument, not in the return value - the return value is used for the
@@ -256,7 +241,6 @@
     thread->SetAffinity(affinity);
   }
   return X_STATUS_SUCCESS;
->>>>>>> d1f7ee35
 }
 DECLARE_XBOXKRNL_EXPORT1(KeSetAffinityThread, kThreading, kImplemented);
 
