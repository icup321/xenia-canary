--- conflicted
+++ resolved
@@ -264,14 +264,9 @@
           buffer.guest_address(), buffer_length,
           byte_offset_ptr ? static_cast<uint64_t>(*byte_offset_ptr) : -1,
           &bytes_written, apc_context);
-<<<<<<< HEAD
       if (io_status_block) {
         io_status_block->status = result;
         io_status_block->information = static_cast<uint32_t>(bytes_written);
-=======
-      if (XSUCCEEDED(result)) {
-        info = bytes_written;
->>>>>>> aa284307
       }
 
       // Queue the APC callback. It must be delivered via the APC mechanism even
