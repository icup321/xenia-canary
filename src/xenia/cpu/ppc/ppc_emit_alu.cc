--- conflicted
+++ resolved
@@ -863,18 +863,6 @@
   // b <- mb[5] || mb[0:4]
   // m <- MASK(b, 63)
   // rA <- r & m
-<<<<<<< HEAD
-  Value* sh =
-    f.And(f.Truncate(f.LoadGPR(i.X.RB), INT8_TYPE), f.LoadConstantInt8(0x7F));
-
-  uint32_t mb = (i.MD.MB5 << 5) | i.MD.MB;
-  uint64_t m = XEMASK(mb, 63);
-  Value* v = f.LoadGPR(i.MD.RT);
-
-  if (sh) {
-    v = f.RotateLeft(v, sh);
-  }
-=======
   Value* n = f.And(f.Truncate(f.LoadGPR(i.MDS.RB), INT8_TYPE),
                    f.LoadConstantInt8(0x3F));
 
@@ -883,18 +871,12 @@
   Value* v = f.LoadGPR(i.MDS.RT);
 
   v = f.RotateLeft(v, n);
->>>>>>> ce1d632f
   if (m != 0xFFFFFFFFFFFFFFFF) {
     v = f.And(v, f.LoadConstantUint64(m));
   }
 
-<<<<<<< HEAD
-  f.StoreGPR(i.MD.RA, v);
-  if (i.MD.Rc) {
-=======
   f.StoreGPR(i.MDS.RA, v);
   if (i.MDS.Rc) {
->>>>>>> ce1d632f
     f.UpdateCR(0, v);
   }
   return 0;
@@ -906,18 +888,6 @@
   // b <- mb[5] || mb[0:4]
   // m <- MASK(0, b)
   // rA <- r & m
-<<<<<<< HEAD
-  Value* sh =
-    f.And(f.Truncate(f.LoadGPR(i.X.RB), INT8_TYPE), f.LoadConstantInt8(0x7F));
-
-  uint32_t mb = (i.MD.MB5 << 5) | i.MD.MB;
-  uint64_t m = XEMASK(0, mb);
-  Value* v = f.LoadGPR(i.MD.RT);
-
-  if (sh) {
-    v = f.RotateLeft(v, sh);
-  }
-=======
   Value* n = f.And(f.Truncate(f.LoadGPR(i.MDS.RB), INT8_TYPE),
                    f.LoadConstantInt8(0x3F));
 
@@ -926,18 +896,12 @@
   Value* v = f.LoadGPR(i.MDS.RT);
 
   v = f.RotateLeft(v, n);
->>>>>>> ce1d632f
   if (m != 0xFFFFFFFFFFFFFFFF) {
     v = f.And(v, f.LoadConstantUint64(m));
   }
 
-<<<<<<< HEAD
-  f.StoreGPR(i.MD.RA, v);
-  if (i.MD.Rc) {
-=======
   f.StoreGPR(i.MDS.RA, v);
   if (i.MDS.Rc) {
->>>>>>> ce1d632f
     f.UpdateCR(0, v);
   }
   return 0;
